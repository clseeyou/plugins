name: connectivity_example
description: Demonstrates how to use the connectivity plugin.

dependencies:
  flutter:
    sdk: flutter
  connectivity:
    path: ../

dev_dependencies:
  flutter_driver:
    sdk: flutter
<<<<<<< HEAD
  test: ^1.10.0-nullsafety.1
=======
>>>>>>> 6870b08b
  integration_test:
    path: ../../../integration_test
  pedantic: ^1.10.0-nullsafety.1

flutter:
  uses-material-design: true

environment:
  sdk: ">=2.1.0 <3.0.0"
  flutter: ">=1.12.13+hotfix.5 <2.0.0"<|MERGE_RESOLUTION|>--- conflicted
+++ resolved
@@ -10,10 +10,7 @@
 dev_dependencies:
   flutter_driver:
     sdk: flutter
-<<<<<<< HEAD
   test: ^1.10.0-nullsafety.1
-=======
->>>>>>> 6870b08b
   integration_test:
     path: ../../../integration_test
   pedantic: ^1.10.0-nullsafety.1
